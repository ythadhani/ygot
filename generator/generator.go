// Copyright 2017 Google Inc.
//
// Licensed under the Apache License, Version 2.0 (the "License");
// you may not use this file except in compliance with the License.
// You may obtain a copy of the License at
//
//      http://www.apache.org/licenses/LICENSE-2.0
//
// Unless required by applicable law or agreed to in writing, software
// distributed under the License is distributed on an "AS IS" BASIS,
// WITHOUT WARRANTIES OR CONDITIONS OF ANY KIND, either express or implied.
// See the License for the specific language governing permissions and
// limitations under the License.

// Binary generator generates Go code corresponding to an input YANG schema.
// The input set of YANG modules are read, parsed using Goyang, and handed as
// input to the codegen package which generates the corresponding Go code.
package main

import (
	"flag"
	"fmt"
	"io"
	"math"
	"os"
	"path/filepath"
	"strings"

	log "github.com/golang/glog"
	"github.com/openconfig/goyang/pkg/yang"
	"github.com/openconfig/ygot/genutil"
	"github.com/openconfig/ygot/ygen"
	"github.com/openconfig/ygot/ypathgen"
)

const (
	// enumMapFn is the filename to be used for the enum map when Go code is output to a directory.
	enumMapFn = "enum_map.go"
	// enumFn is the filename to be used for the enum code when Go code is output to a directory.
	enumFn = "enum.go"
	// schemaFn is the filename to be used for the schema code when outputting to a directory.
	schemaFn = "schema.go"
	// interfaceFn is the filename to be used for interface code when outputting to a directory.
	interfaceFn = "union.go"
	// structsFileFmt is the format string filename (missing index) to be
	// used for files containing structs when outputting to a directory.
	structsFileFmt = "structs-%d.go"
	// pathStructsFileFmt is the format string filename (missing index) to
	// be used for the path structs when path struct code is output to a directory.
	pathStructsFileFmt = "path_structs-%d.go"
)

var (
	generateGoStructs       = flag.Bool("generate_structs", true, "If true, then Go code for YANG path construction (schema/Go structs) will be generated.")
	generatePathStructs     = flag.Bool("generate_path_structs", false, "If true, then Go code for YANG path construction (path structs) will be generated.")
	ocStructsOutputFile     = flag.String("output_file", "", "The file that the generated Go code for manipulating YANG data (schema/Go structs) should be written to. Specify \"-\" for stdout.")
	structsFileN            = flag.Int("structs_split_files_count", 0, "The number of files to split the generated schema structs into when output_file is specified.")
	ocPathStructsOutputFile = flag.String("path_structs_output_file", "", "The file that the generated Go code for YANG path construction (path structs) will be generated. If split_pathstructs_by_module=true, this file contains the fake root path struct. Specify \"-\" for stdout.")
	pathStructsFileN        = flag.Int("path_structs_split_files_count", 0, "The number of files to split the generated path structs into when output_file is specified for generating path structs")
	outputDir               = flag.String("output_dir", "", "The directory that the generated Go code should be written to. This is common between schema structs and path structs. For path struct generation, if split_pathstructs_by_module=true, this directory is the base of the generated module packages.")
	compressPaths           = flag.Bool("compress_paths", false, "If set to true, the schema's paths are compressed, according to OpenConfig YANG module conventions. Path structs generation currently only supports compressed paths.")

	// Common flags used for GoStruct and PathStruct generation.
	yangPaths                            = flag.String("path", "", "Comma separated list of paths to be recursively searched for included modules or submodules within the defined YANG modules.")
	excludeModules                       = flag.String("exclude_modules", "", "Comma separated set of module names that should be excluded from code generation this can be used to ensure overlapping namespaces can be ignored.")
	packageName                          = flag.String("package_name", "ocstructs", "The name of the Go package that should be generated. For path struct generation, if split_pathstructs_by_module=true, this is the name of fake root package.")
	ignoreCircDeps                       = flag.Bool("ignore_circdeps", false, "If set to true, circular dependencies between submodules are ignored.")
	fakeRootName                         = flag.String("fakeroot_name", "", "The name of the fake root entity.")
	excludeState                         = flag.Bool("exclude_state", false, "If set to true, state (config false) fields in the YANG schema are not included in the generated Go code.")
	skipEnumDedup                        = flag.Bool("skip_enum_deduplication", false, "If set to true, all leaves of type enumeration will have a unique enum output for them, rather than sharing a common type (default behaviour).")
	preferOperationalState               = flag.Bool("prefer_operational_state", false, "If set to true, state (config false) fields in the YANG schema are preferred over intended config leaves in the generated Go code with compressed schema paths. This flag is only valid for compress_paths=true and exclude_state=false.")
	ignoreShadowSchemaPaths              = flag.Bool("ignore_shadow_schema_paths", false, "If set to true when compress_paths=true, the shadowed schema path will be ignored while unmarshalling instead of causing an error. A shadow schema path is a config or state path which is selected over the other during schema compression when both config and state versions of the node exist.")
	shortenEnumLeafNames                 = flag.Bool("shorten_enum_leaf_names", false, "If also set to true when compress_paths=true, all leaves of type enumeration will by default not be prefixed with the name of its residing module.")
	useDefiningModuleForTypedefEnumNames = flag.Bool("typedef_enum_with_defmod", false, "If set to true, all typedefs of type enumeration or identity will be prefixed with the name of its module of definition instead of its residing module.")
	appendEnumSuffixForSimpleUnionEnums  = flag.Bool("enum_suffix_for_simple_union_enums", false, "If set to true when typedef_enum_with_defmod is also true, all inlined enumerations within unions will be suffixed with \"Enum\", instead of adding the suffix only for inlined enumerations within typedef unions.")
	ygotImportPath                       = flag.String("ygot_path", genutil.GoDefaultYgotImportPath, "The import path to use for ygot.")
	trimEnumOpenConfigPrefix             = flag.Bool("trim_enum_openconfig_prefix", false, `If set to true when compressPaths=true, the organizational prefix "openconfig-" is trimmed from the module part of the name of enumerated names in the generated code`)
	includeDescriptions                  = flag.Bool("include_descriptions", false, "If set to true when generateSchema=true, the YANG descriptions will be included in the generated code artefact.")
	enumOrgPrefixesToTrim                []string

	// Flags used for GoStruct generation only.
	generateFakeRoot        = flag.Bool("generate_fakeroot", false, "If set to true, a fake element at the root of the data tree is generated. By default the fake root entity is named Device, its name can be controlled with the fakeroot_name flag.")
	generateSchema          = flag.Bool("include_schema", true, "If set to true, the YANG schema will be encoded as JSON and stored in the generated code artefact.")
	ytypesImportPath        = flag.String("ytypes_path", genutil.GoDefaultYtypesImportPath, "The import path to use for ytypes.")
	goyangImportPath        = flag.String("goyang_path", genutil.GoDefaultGoyangImportPath, "The import path to use for goyang's yang package.")
	generateRename          = flag.Bool("generate_rename", false, "If set to true, rename methods are generated for lists within the Go code.")
	addAnnotations          = flag.Bool("annotations", false, "If set to true, metadata annotations are added within the generated structs.")
	annotationPrefix        = flag.String("annotation_prefix", ygen.DefaultAnnotationPrefix, "String to be appended to each metadata field within the generated structs if annoations is set to true.")
	generateAppend          = flag.Bool("generate_append", false, "If set to true, append methods are generated for YANG lists (Go maps) within the Go code.")
	generateGetters         = flag.Bool("generate_getters", false, "If set to true, getter methdos that retrieve or create an element are generated for YANG container (Go struct pointer) or list (Go map) fields within the generated code.")
	generateDelete          = flag.Bool("generate_delete", false, "If set to true, delete methods are generated for YANG lists (Go maps) within the Go code.")
	generateLeafGetters     = flag.Bool("generate_leaf_getters", false, "If set to true, getters for YANG leaves are generated within the Go code. Caution should be exercised when using leaf getters, since values that are explicitly set to the Go default/zero value are not distinguishable from those that are unset when retrieved via the GetXXX method.")
	generateSimpleUnions    = flag.Bool("generate_simple_unions", false, "If set to true, then generated typedefs will be used to represent union subtypes within Go code instead of wrapper struct types.")
	includeModelData        = flag.Bool("include_model_data", false, "If set to true, a slice of gNMI ModelData messages are included in the generated Go code containing the details of the input schemas from which the code was generated.")
	generatePopulateDefault = flag.Bool("generate_populate_defaults", false, "If set to true, a PopulateDefault method will be generated for all GoStructs which recursively populates default values.")

	// Flags used for PathStruct generation only.
	schemaStructPath        = flag.String("schema_struct_path", "", "The Go import path for the schema structs package. This should be specified if and only if schema structs are not being generated at the same time as path structs.")
	generateWildcardPaths   = flag.Bool("generate_wildcard_paths", true, "Whether to generate methods for constructing wildcard paths.")
	simplifyWildcardPaths   = flag.Bool("simplify_wildcard_paths", false, "Whether to omit the keys in the generated paths if all keys for a list node are wildcards.")
	listBuilderKeyThreshold = flag.Uint("list_builder_key_threshold", 0, "The threshold equal or over which the path structs' builder API is used for key population. 0 means infinity. This flag is only meaningful when wildcard paths are generated.")
	pathStructSuffix        = flag.String("path_struct_suffix", "Path", "The suffix string appended to each generated path struct in order to differentiate their names from their corresponding schema struct names.")
<<<<<<< HEAD

	// Nokia-defined flags
	generateSwaggerCompliantCode = flag.Bool("generate_swagger_compliant_code", false, "Whether to generate tag keys: swaggertype, enums. Also, keyed lists would be modeled as slices.")
	generateJsonTags             = flag.Bool("generate_json_tags", false, "Whether to generate tag key: json")
	generateExtensionTags        = flag.Bool("generate_extension_tags", false, "Whether to generate tag key: extensions")
=======
	splitByModule           = flag.Bool("split_pathstructs_by_module", false, "Whether to split path struct generation by module.")
	trimOCPackage           = flag.Bool("trim_path_package_oc_prefix", false, "Whether to trim openconfig- from generated package names, when split_pathstructs_by_module=true.")
	baseImportPath          = flag.String("base_import_path", "", "Base import path used to concatenate with module package relative paths for path struct imports when split_pathstructs_by_module=true.")
	packageSuffix           = flag.String("path_struct_package_suffix", "path", "Suffix to append to generated Go package names, when split_pathstructs_by_module=true.")
>>>>>>> a161c486
)

// writeGoCodeSingleFile takes a ygen.GeneratedGoCode struct and writes the Go code
// snippets contained within it to the io.Writer, w, provided as an argument.
// The output includes a package header which is generated.
func writeGoCodeSingleFile(w io.Writer, goCode *ygen.GeneratedGoCode) error {
	// Write the package header to the supplier writer.
	fmt.Fprint(w, goCode.CommonHeader)
	fmt.Fprint(w, goCode.OneOffHeader)

	// Write the returned Go code out. First the Structs - which is the struct
	// definitions for the generated YANG entity, followed by the enumerations.
	for _, snippet := range goCode.Structs {
		fmt.Fprintln(w, snippet.String())
	}

	for _, snippet := range goCode.Enums {
		fmt.Fprintln(w, snippet)
	}

	// Write the generated enumeration map out.
	fmt.Fprintln(w, goCode.EnumMap)

	// Write the schema out if it was received.
	if len(goCode.JSONSchemaCode) > 0 {
		fmt.Fprintln(w, goCode.JSONSchemaCode)
	}

	if len(goCode.EnumTypeMap) > 0 {
		fmt.Fprintln(w, goCode.EnumTypeMap)
	}

	return nil
}

// writeGoPathCodeSingleFile takes a ypathgen.GeneratedPathCode struct and writes
// it to a single file to the io.Writer, w, provided as an argument.
// The output includes a package header which is generated.
func writeGoPathCodeSingleFile(w io.Writer, pathCode *ypathgen.GeneratedPathCode) error {
	_, err := io.WriteString(w, pathCode.String())
	return err
}

// splitCodeByFileN generates a map, keyed by filename, to a string containing
// the code to be output to that filename. It allows division of a
// ygen.GeneratedGoCode struct into a set of source files. It divides the
// methods, interfaces, and enumeration code snippets into their own files.
// Structs are output into files by splitting them evenly among the input split
// number.
func splitCodeByFileN(goCode *ygen.GeneratedGoCode, fileN int) (map[string]string, error) {
	structN := len(goCode.Structs)
	if fileN < 1 || fileN > structN {
		return nil, fmt.Errorf("requested %d files, but must be between 1 and %d (number of schema structs)", fileN, structN)
	}

	out := map[string]string{
		schemaFn: goCode.JSONSchemaCode,
		enumFn:   strings.Join(goCode.Enums, "\n"),
	}

	var structFiles []string
	var code, interfaceCode strings.Builder
	structsPerFile := int(math.Ceil(float64(structN) / float64(fileN)))
	// Empty files could appear with certain structN/fileN combinations due
	// to the ceiling numbers being used for structsPerFile.
	// e.g. 4/3 gives two files of two structs.
	// This is a little more complex, but spreads out the structs more evenly.
	// If we instead use the floor number, and put all remainder structs in
	// the last file, we might double the last file's number of structs if we get unlucky.
	// e.g. 99/10 assigns 18 structs to the last file.
	emptyFiles := fileN - int(math.Ceil(float64(structN)/float64(structsPerFile)))
	code.WriteString(goCode.OneOffHeader)
	for i, s := range goCode.Structs {
		code.WriteString(s.StructDef)
		code.WriteString(s.ListKeys)
		code.WriteString("\n")
		code.WriteString(s.Methods)
		if s.Methods != "" {
			code.WriteString("\n")
		}
		interfaceCode.WriteString(s.Interfaces)
		if s.Interfaces != "" {
			interfaceCode.WriteString("\n")
		}
		// The last file contains the remainder of the structs.
		if i == structN-1 || (i+1)%structsPerFile == 0 {
			structFiles = append(structFiles, code.String())
			code.Reset()
		}
	}
	for i := 0; i != emptyFiles; i++ {
		structFiles = append(structFiles, "")
	}

	for i, structFile := range structFiles {
		out[fmt.Sprintf(structsFileFmt, i)] = structFile
	}

	code.Reset()
	code.WriteString(goCode.EnumMap)
	if code.Len() != 0 {
		code.WriteString("\n")
	}
	code.WriteString(goCode.EnumTypeMap)

	out[enumMapFn] = code.String()
	out[interfaceFn] = interfaceCode.String()

	for name, code := range out {
		out[name] = goCode.CommonHeader + code
	}

	return out, nil
}

// writeFiles creates or truncates files in a given base directory and writes
// to them. Keys of the contents map are file names, and values are the
// contents to be written. An error is returned if the base directory does not
// exist. If a file cannot be written, the function aborts with the error,
// leaving an unspecified set of the other input files written with their given
// contents.
func writeFiles(dir string, out map[string]string) error {
	for filename, contents := range out {
		if len(contents) == 0 {
			continue
		}
		fh := genutil.OpenFile(filepath.Join(dir, filename))
		if fh == nil {
			return fmt.Errorf("could not open file %q", filename)
		}
		if _, err := fh.WriteString(contents); err != nil {
			return err
		}
		// flush & close written files before function finishes.
		defer genutil.SyncFile(fh)
	}

	return nil
}

// processFlags does some minimal processing of flags where otherwise
// inconvenient before they're passed to the code generators.
func processFlags() {
	if *compressPaths && *trimEnumOpenConfigPrefix {
		// No organization name is trimmed if compress paths is false.
		enumOrgPrefixesToTrim = []string{"openconfig"}
	}
}

// main parses command-line flags to determine the set of YANG modules for
// which code generation should be performed, and calls the codegen library
// to generate Go code corresponding to their schema. The output is written
// to the specified file.
func main() {
	flag.Parse()
	processFlags()
	// Extract the set of modules that code is to be generated for,
	// throwing an error if the set is empty.
	generateModules := flag.Args()
	if len(generateModules) == 0 {
		log.Exitln("Error: no input modules specified")
	}

	if !*generateGoStructs && !*generatePathStructs {
		log.Exitf("Error: Neither schema structs nor path structs generation is enabled.")
	}

	if *generatePathStructs {
		if *generateGoStructs && *schemaStructPath != "" {
			log.Exitf("Error: provided non-empty schema_struct_path for import by path structs file(s), but schema structs are also to be generated within the same package.")
		}
		if !*generateGoStructs && *schemaStructPath == "" {
			log.Exitf("Error: need to provide schema_struct_path for import by path structs file(s) when schema structs are not being generated at the same time.")
		}
		if *splitByModule && *baseImportPath == "" {
			log.Exitf("Error: when splitting path structs by module, base_import_path needs to be set.")
		}
	}

	// Determine the set of paths that should be searched for included
	// modules. This is supplied by the user as a set of comma-separated
	// paths, so we split the string. Additionally, for each path
	// specified, we append "..." to ensure that the directory is
	// recursively searched.
	includePaths := []string{}
	if len(*yangPaths) > 0 {
		pathParts := strings.Split(*yangPaths, ",")
		for _, path := range pathParts {
			includePaths = append(includePaths, filepath.Join(path, "..."))
		}
	}

	// Determine which modules the user has requested to be excluded from
	// code generation.
	modsExcluded := []string{}
	if len(*excludeModules) > 0 {
		modParts := strings.Split(*excludeModules, ",")
		for _, mod := range modParts {
			modsExcluded = append(modsExcluded, mod)
		}
	}

	if *generateGoStructs {
		generateGoStructsSingleFile := *ocStructsOutputFile != ""
		generateGoStructsMultipleFiles := *outputDir != ""
		if generateGoStructsSingleFile && generateGoStructsMultipleFiles {
			log.Exitf("Error: cannot specify both output_file (%s) and output_dir (%s)", *ocStructsOutputFile, *outputDir)
		}
		if !generateGoStructsSingleFile && !generateGoStructsMultipleFiles {
			log.Exitf("Error: Go struct generation requires a specified output file or output directory.")
		}

		compressBehaviour, err := genutil.TranslateToCompressBehaviour(*compressPaths, *excludeState, *preferOperationalState)
		if err != nil {
			log.Exitf("ERROR Generating Code: %v\n", err)
		}

		// Perform the code generation.
		cg := ygen.NewYANGCodeGenerator(&ygen.GeneratorConfig{
			ParseOptions: ygen.ParseOpts{
				ExcludeModules:        modsExcluded,
				SkipEnumDeduplication: *skipEnumDedup,
				YANGParseOptions: yang.Options{
					IgnoreSubmoduleCircularDependencies: *ignoreCircDeps,
				},
			},
			TransformationOptions: ygen.TransformationOpts{
				CompressBehaviour:                    compressBehaviour,
				IgnoreShadowSchemaPaths:              *ignoreShadowSchemaPaths,
				GenerateFakeRoot:                     *generateFakeRoot,
				FakeRootName:                         *fakeRootName,
				ShortenEnumLeafNames:                 *shortenEnumLeafNames,
				EnumOrgPrefixesToTrim:                enumOrgPrefixesToTrim,
				UseDefiningModuleForTypedefEnumNames: *useDefiningModuleForTypedefEnumNames,
			},
			PackageName:         *packageName,
			GenerateJSONSchema:  *generateSchema,
			IncludeDescriptions: *includeDescriptions,
			GoOptions: ygen.GoOpts{
				YgotImportPath:                      *ygotImportPath,
				YtypesImportPath:                    *ytypesImportPath,
				GoyangImportPath:                    *goyangImportPath,
				GenerateRenameMethod:                *generateRename,
				AddAnnotationFields:                 *addAnnotations,
				AnnotationPrefix:                    *annotationPrefix,
				GenerateGetters:                     *generateGetters,
				GenerateDeleteMethod:                *generateDelete,
				GenerateAppendMethod:                *generateAppend,
				GenerateLeafGetters:                 *generateLeafGetters,
				GeneratePopulateDefault:             *generatePopulateDefault,
				GenerateSimpleUnions:                *generateSimpleUnions,
				IncludeModelData:                    *includeModelData,
				AppendEnumSuffixForSimpleUnionEnums: *appendEnumSuffixForSimpleUnionEnums,
				GenerateSwaggerCompliantCode:        *generateSwaggerCompliantCode,
				GenerateJsonTags:                    *generateJsonTags,
				GenerateExtensionTags:               *generateExtensionTags,
			},
		})

		generatedGoCode, errs := cg.GenerateGoCode(generateModules, includePaths)
		if errs != nil {
			log.Exitf("ERROR Generating GoStruct Code: %v\n", errs)
		}

		switch {
		case generateGoStructsSingleFile:
			var outfh *os.File
			switch *ocStructsOutputFile {
			case "-":
				// If "-" is the output file name, we output to os.Stdout, otherwise
				// we write to the specified file.
				outfh = os.Stdout
			default:
				// Assign the newly created filehandle to the outfh, and ensure
				// that it is synced and closed before exit of main.
				outfh = genutil.OpenFile(*ocStructsOutputFile)
				defer genutil.SyncFile(outfh)
			}

			writeGoCodeSingleFile(outfh, generatedGoCode)
		case generateGoStructsMultipleFiles:
			// Write the Go code to a series of output files.
			out, err := splitCodeByFileN(generatedGoCode, *structsFileN)
			if err != nil {
				log.Exitf("ERROR writing split GoStruct Code: %v\n", err)
			}
			if err := writeFiles(*outputDir, out); err != nil {
				log.Exitf("Error while writing schema struct files: %v", err)
			}
		}
	}

	// Generate PathStructs.
	if !*generatePathStructs {
		return
	}
	if !*compressPaths {
		log.Exitf("Error: path struct generation not supported for uncompressed paths. Please use compressed paths or remove output file flag for path struct generation.")
	}

	generatePathStructsSingleFile := *ocPathStructsOutputFile != ""
	generatePathStructsMultipleFiles := *outputDir != ""
	if !generatePathStructsSingleFile && !generatePathStructsMultipleFiles {
		log.Exitf("Error: path struct generation requires a specified output file or directory.")
	}
	if !*splitByModule && generatePathStructsSingleFile && generatePathStructsMultipleFiles {
		log.Exitf("Error: cannot specify both path_structs_output_file (%s) and output_dir (%s)", *ocPathStructsOutputFile, *outputDir)
	}
	if *splitByModule && (!generatePathStructsSingleFile || !generatePathStructsMultipleFiles) {
		log.Exitf("Error: when splitting path structs by module, both output_dir and path_structs_output_file need to be set.")
	}

	// Perform the code generation.
	pcg := &ypathgen.GenConfig{
		PackageName: *packageName,
		GoImports: ypathgen.GoImports{
			SchemaStructPkgPath: *schemaStructPath,
			YgotImportPath:      *ygotImportPath,
		},
		PreferOperationalState:               *preferOperationalState,
		ExcludeState:                         *excludeState,
		SkipEnumDeduplication:                *skipEnumDedup,
		ShortenEnumLeafNames:                 *shortenEnumLeafNames,
		EnumOrgPrefixesToTrim:                enumOrgPrefixesToTrim,
		UseDefiningModuleForTypedefEnumNames: *useDefiningModuleForTypedefEnumNames,
		AppendEnumSuffixForSimpleUnionEnums:  *appendEnumSuffixForSimpleUnionEnums,
		FakeRootName:                         *fakeRootName,
		PathStructSuffix:                     *pathStructSuffix,
		ExcludeModules:                       modsExcluded,
		YANGParseOptions: yang.Options{
			IgnoreSubmoduleCircularDependencies: *ignoreCircDeps,
		},
		GeneratingBinary:        genutil.CallerName(),
		ListBuilderKeyThreshold: *listBuilderKeyThreshold,
		GenerateWildcardPaths:   *generateWildcardPaths,
		SimplifyWildcardPaths:   *simplifyWildcardPaths,
		TrimOCPackage:           *trimOCPackage,
		SplitByModule:           *splitByModule,
		BaseImportPath:          *baseImportPath,
		PackageSuffix:           *packageSuffix,
	}

	pathCode, _, errs := pcg.GeneratePathCode(generateModules, includePaths)
	if errs != nil {
		log.Exitf("ERROR Generating PathStruct Code: %s\n", errs)
	}

	switch {
	case *splitByModule:
		for packageName, code := range pathCode {
			// The fake root package is written to ocPathStructsOutputFile.
			// All other packages are written to outdir/<package>.
			path := *ocPathStructsOutputFile
			if packageName != pcg.PackageName {
				if err := os.MkdirAll(filepath.Join(*outputDir, packageName), 0755); err != nil {
					log.Exitf("failed to create directory for package %q: %v", packageName, err)
				}
				path = filepath.Join(*outputDir, packageName, fmt.Sprintf("%s.go", packageName))
			}
			outfh := genutil.OpenFile(path)
			defer genutil.SyncFile(outfh)
			err := writeGoPathCodeSingleFile(outfh, code)
			if err != nil {
				log.Exitf("Error while writing path struct file: %v", err)
			}
		}
	case generatePathStructsSingleFile:
		var outfh *os.File
		switch *ocPathStructsOutputFile {
		case "-":
			// If "-" is the output file name, we output to os.Stdout, otherwise
			// we write to the specified file.
			outfh = os.Stdout
		default:
			// Assign the newly created filehandle to the outfh, and ensure
			// that it is synced and closed before exit of main.
			outfh = genutil.OpenFile(*ocPathStructsOutputFile)
			defer genutil.SyncFile(outfh)
		}
		writeGoPathCodeSingleFile(outfh, pathCode[pcg.PackageName])
	case generatePathStructsMultipleFiles:
		out := map[string]string{}
		// Split the path struct code into files.
		files, err := pathCode[pcg.PackageName].SplitFiles(*pathStructsFileN)
		if err != nil {
			log.Exitf("Error while splitting path structs code into %d files: %v\n", pathStructsFileN, err)
		}
		for i, file := range files {
			out[fmt.Sprintf(pathStructsFileFmt, i)] = file
		}
		if err := writeFiles(*outputDir, out); err != nil {
			log.Exitf("Error while writing path struct files: %v", err)
		}
	}
}<|MERGE_RESOLUTION|>--- conflicted
+++ resolved
@@ -100,18 +100,15 @@
 	simplifyWildcardPaths   = flag.Bool("simplify_wildcard_paths", false, "Whether to omit the keys in the generated paths if all keys for a list node are wildcards.")
 	listBuilderKeyThreshold = flag.Uint("list_builder_key_threshold", 0, "The threshold equal or over which the path structs' builder API is used for key population. 0 means infinity. This flag is only meaningful when wildcard paths are generated.")
 	pathStructSuffix        = flag.String("path_struct_suffix", "Path", "The suffix string appended to each generated path struct in order to differentiate their names from their corresponding schema struct names.")
-<<<<<<< HEAD
+	splitByModule           = flag.Bool("split_pathstructs_by_module", false, "Whether to split path struct generation by module.")
+	trimOCPackage           = flag.Bool("trim_path_package_oc_prefix", false, "Whether to trim openconfig- from generated package names, when split_pathstructs_by_module=true.")
+	baseImportPath          = flag.String("base_import_path", "", "Base import path used to concatenate with module package relative paths for path struct imports when split_pathstructs_by_module=true.")
+	packageSuffix           = flag.String("path_struct_package_suffix", "path", "Suffix to append to generated Go package names, when split_pathstructs_by_module=true.")
 
 	// Nokia-defined flags
 	generateSwaggerCompliantCode = flag.Bool("generate_swagger_compliant_code", false, "Whether to generate tag keys: swaggertype, enums. Also, keyed lists would be modeled as slices.")
 	generateJsonTags             = flag.Bool("generate_json_tags", false, "Whether to generate tag key: json")
 	generateExtensionTags        = flag.Bool("generate_extension_tags", false, "Whether to generate tag key: extensions")
-=======
-	splitByModule           = flag.Bool("split_pathstructs_by_module", false, "Whether to split path struct generation by module.")
-	trimOCPackage           = flag.Bool("trim_path_package_oc_prefix", false, "Whether to trim openconfig- from generated package names, when split_pathstructs_by_module=true.")
-	baseImportPath          = flag.String("base_import_path", "", "Base import path used to concatenate with module package relative paths for path struct imports when split_pathstructs_by_module=true.")
-	packageSuffix           = flag.String("path_struct_package_suffix", "path", "Suffix to append to generated Go package names, when split_pathstructs_by_module=true.")
->>>>>>> a161c486
 )
 
 // writeGoCodeSingleFile takes a ygen.GeneratedGoCode struct and writes the Go code
@@ -466,7 +463,7 @@
 			// All other packages are written to outdir/<package>.
 			path := *ocPathStructsOutputFile
 			if packageName != pcg.PackageName {
-				if err := os.MkdirAll(filepath.Join(*outputDir, packageName), 0755); err != nil {
+				if err := os.MkdirAll(filepath.Join(*outputDir, packageName), 0o755); err != nil {
 					log.Exitf("failed to create directory for package %q: %v", packageName, err)
 				}
 				path = filepath.Join(*outputDir, packageName, fmt.Sprintf("%s.go", packageName))
