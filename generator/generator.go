--- conflicted
+++ resolved
@@ -40,15 +40,9 @@
 	generateFakeRoot = flag.Bool("generate_fakeroot", false, "If set to true, a fake element at the root of the data tree is generated. By default the fake root entity is named Device, its name can be controlled with the fakeroot_name flag.")
 	fakeRootName     = flag.String("fakeroot_name", "", "The name of the fake root entity.")
 	generateSchema   = flag.Bool("include_schema", true, "If set to true, the YANG schema will be encoded as JSON and stored in the generated code artefact.")
-<<<<<<< HEAD
-	ygotImportPath   = flag.String("ygot_path", "github.com/openconfig/ygot/ygot", "The import path to use for ygot.")
-	ytypesImportPath = flag.String("ytypes_path", "github.com/openconfig/ygot/ytypes", "The import path to use for ytypes.")
-	goyangImportPath = flag.String("goyang_path", "github.com/openconfig/goyang/pkg/yang", "The import path to use for goyang's yang package.")
-=======
 	ygotImportPath   = flag.String("ygot_path", ygen.DefaultYgotImportPath, "The import path to use for ygot.")
 	ytypesImportPath = flag.String("ytypes_path", ygen.DefaultYtypesImportPath, "The import path to use for ytypes.")
 	goyangImportPath = flag.String("goyang_path", ygen.DefaultGoyangImportPath, "The import path to use for goyang's yang package.")
->>>>>>> 0d80b4df
 )
 
 // writeGoCode takes a ygen.GeneratedGoCode struct and writes the Go code
