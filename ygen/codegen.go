--- conflicted
+++ resolved
@@ -433,38 +433,12 @@
 
 	for _, n := range msgNames {
 		m := msgMap[n]
-<<<<<<< HEAD
-		pkg, msg, reqs, errs := writeProtoMsg(m, protoMsgs, cg.state, cg.Config.CompressOCPaths)
+
+		pkg, msg, reqs, errs := writeProto3Msg(m, protoMsgs, cg.state, cg.Config.CompressOCPaths)
 		if len(errs) > 0 {
 			ye.Errors = append(ye.Errors, errs...)
 		}
-=======
-		pkg, msg, reqs, errs := writeProto3Msg(m, protoMsgs, cg.state, cg.Config.CompressOCPaths)
->>>>>>> 7dd00a19
-
-		if _, ok := pkgImports[pkg]; !ok {
-			pkgImports[pkg] = []string{}
-		}
-
-<<<<<<< HEAD
 		pkgImports[pkg] = appendEntriesNotIn(pkgImports[pkg], reqs)
-=======
-		for _, i := range reqs {
-			var found bool
-			for _, e := range pkgImports[pkg] {
-				if i == e {
-					found = true
-				}
-			}
-			if !found {
-				pkgImports[pkg] = append(pkgImports[pkg], i)
-			}
-		}
-
-		if errs != nil {
-			ye.Errors = append(ye.Errors, errs...)
-		}
->>>>>>> 7dd00a19
 
 		// If the package does not already exist within the generated proto3
 		// output, then create it within the package map. This allows different
