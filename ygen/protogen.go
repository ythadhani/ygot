--- conflicted
+++ resolved
@@ -183,7 +183,6 @@
 }
 
 // writeProto3Msg generates a protobuf message for the *yangDirectory described by msg.
-<<<<<<< HEAD
 // it uses the context of other messages to be generated (msgs), and the generator state
 // stored in state to determine names of other messages.  compressPaths indicates whether
 // path compression should be enabled for the code generation. The basePackageName
@@ -195,19 +194,7 @@
 // encountered during proto generation.
 func writeProto3Msg(msg *yangDirectory, msgs map[string]*yangDirectory, state *genState, compressPaths bool, basePackageName, enumPackageName string) (string, string, []string, []error) {
 	msgDefs, errs := genProto3Msg(msg, msgs, state, compressPaths, basePackageName, enumPackageName)
-	if len(errs) > 0 {
-=======
-// it uses the context of other messages to be generated (msgs), and the generator
-// state stored in state to determine names of other messages. compressPaths indicates
-// whether path compression should be enabled for the code generation. Returns a string
-// containing the name of the package that the message is within, a string containing
-// the generated code for the protobuf message, a slice of strings containing the child
-// packages that are required by this message and any errors encountered during
-// proto generation.
-func writeProto3Msg(msg *yangDirectory, msgs map[string]*yangDirectory, state *genState, compressPaths bool) (string, string, []string, []error) {
-	msgDefs, errs := genProto3Msg(msg, msgs, state, compressPaths)
 	if errs != nil {
->>>>>>> 3b1ec262
 		return "", "", nil, errs
 	}
 
