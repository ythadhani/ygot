--- conflicted
+++ resolved
@@ -442,8 +442,6 @@
 		},
 		wantErrSubstring: "got non-byte slice value for bytes field",
 	}, {
-<<<<<<< HEAD
-=======
 		desc:    "compressed schema",
 		inProto: &epb.ExampleMessage{},
 		inVals: map[*gpb.Path]interface{}{
@@ -522,7 +520,6 @@
 			Description: &wpb.StringValue{Value: "portal-to-wonderland"},
 		},
 	}, {
->>>>>>> 60c91542
 		desc:    "field that is not directly a child",
 		inProto: &epb.ExampleMessage{},
 		inVals: map[*gpb.Path]interface{}{
